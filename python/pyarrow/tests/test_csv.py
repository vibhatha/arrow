# Licensed to the Apache Software Foundation (ASF) under one
# or more contributor license agreements.  See the NOTICE file
# distributed with this work for additional information
# regarding copyright ownership.  The ASF licenses this file
# to you under the Apache License, Version 2.0 (the
# "License"); you may not use this file except in compliance
# with the License.  You may obtain a copy of the License at
#
#   http://www.apache.org/licenses/LICENSE-2.0
#
# Unless required by applicable law or agreed to in writing,
# software distributed under the License is distributed on an
# "AS IS" BASIS, WITHOUT WARRANTIES OR CONDITIONS OF ANY
# KIND, either express or implied.  See the License for the
# specific language governing permissions and limitations
# under the License.

import abc
import bz2
from datetime import date, datetime
from decimal import Decimal
import gc
import gzip
import io
import itertools
import os
import select
import shutil
import signal
import string
import tempfile
import threading
import time
import unittest
import weakref

import pytest

import numpy as np

import pyarrow as pa
from pyarrow.csv import (
    open_csv, read_csv, ReadOptions, ParseOptions, ConvertOptions, ISO8601,
    write_csv, WriteOptions, CSVWriter, InvalidRow)
from pyarrow.tests import util


def generate_col_names():
    # 'a', 'b'... 'z', then 'aa', 'ab'...
    letters = string.ascii_lowercase
    yield from letters
    for first in letters:
        for second in letters:
            yield first + second


def make_random_csv(num_cols=2, num_rows=10, linesep='\r\n', write_names=True):
    arr = np.random.RandomState(42).randint(0, 1000, size=(num_cols, num_rows))
    csv = io.StringIO()
    col_names = list(itertools.islice(generate_col_names(), num_cols))
    if write_names:
        csv.write(",".join(col_names))
        csv.write(linesep)
    for row in arr.T:
        csv.write(",".join(map(str, row)))
        csv.write(linesep)
    csv = csv.getvalue().encode()
    columns = [pa.array(a, type=pa.int64()) for a in arr]
    expected = pa.Table.from_arrays(columns, col_names)
    return csv, expected


def make_empty_csv(column_names):
    csv = io.StringIO()
    csv.write(",".join(column_names))
    csv.write("\n")
    return csv.getvalue().encode()


def check_options_class(cls, **attr_values):
    """
    Check setting and getting attributes of an *Options class.
    """
    opts = cls()

    for name, values in attr_values.items():
        assert getattr(opts, name) == values[0], \
            "incorrect default value for " + name
        for v in values:
            setattr(opts, name, v)
            assert getattr(opts, name) == v, "failed setting value"

    with pytest.raises(AttributeError):
        opts.zzz_non_existent = True

    # Check constructor named arguments
    non_defaults = {name: values[1] for name, values in attr_values.items()}
    opts = cls(**non_defaults)
    for name, value in non_defaults.items():
        assert getattr(opts, name) == value


# The various options classes need to be picklable for dataset
def check_options_class_pickling(cls, pickler, **attr_values):
    opts = cls(**attr_values)
    new_opts = pickler.loads(pickler.dumps(opts,
                                           protocol=pickler.HIGHEST_PROTOCOL))
    for name, value in attr_values.items():
        assert getattr(new_opts, name) == value


class InvalidRowHandler:
    def __init__(self, result):
        self.result = result
        self.rows = []

    def __call__(self, row):
        self.rows.append(row)
        return self.result

    def __eq__(self, other):
        return (isinstance(other, InvalidRowHandler) and
                other.result == self.result)

    def __ne__(self, other):
        return (not isinstance(other, InvalidRowHandler) or
                other.result != self.result)


def test_read_options(pickle_module):
    cls = ReadOptions
    opts = cls()

    check_options_class(cls, use_threads=[True, False],
                        skip_rows=[0, 3],
                        column_names=[[], ["ab", "cd"]],
                        autogenerate_column_names=[False, True],
                        encoding=['utf8', 'utf16'],
                        skip_rows_after_names=[0, 27])

    check_options_class_pickling(cls, pickler=pickle_module,
                                 use_threads=True,
                                 skip_rows=3,
                                 column_names=["ab", "cd"],
                                 autogenerate_column_names=False,
                                 encoding='utf16',
                                 skip_rows_after_names=27)

    assert opts.block_size > 0
    opts.block_size = 12345
    assert opts.block_size == 12345

    opts = cls(block_size=1234)
    assert opts.block_size == 1234

    opts.validate()

    match = "ReadOptions: block_size must be at least 1: 0"
    with pytest.raises(pa.ArrowInvalid, match=match):
        opts = cls()
        opts.block_size = 0
        opts.validate()

    match = "ReadOptions: skip_rows cannot be negative: -1"
    with pytest.raises(pa.ArrowInvalid, match=match):
        opts = cls()
        opts.skip_rows = -1
        opts.validate()

    match = "ReadOptions: skip_rows_after_names cannot be negative: -1"
    with pytest.raises(pa.ArrowInvalid, match=match):
        opts = cls()
        opts.skip_rows_after_names = -1
        opts.validate()

    match = "ReadOptions: autogenerate_column_names cannot be true when" \
            " column_names are provided"
    with pytest.raises(pa.ArrowInvalid, match=match):
        opts = cls()
        opts.autogenerate_column_names = True
        opts.column_names = ('a', 'b')
        opts.validate()


def test_parse_options(pickle_module):
    cls = ParseOptions
    skip_handler = InvalidRowHandler('skip')

    check_options_class(cls, delimiter=[',', 'x'],
                        escape_char=[False, 'y'],
                        quote_char=['"', 'z', False],
                        double_quote=[True, False],
                        newlines_in_values=[False, True],
                        ignore_empty_lines=[True, False],
                        invalid_row_handler=[None, skip_handler])

    check_options_class_pickling(cls, pickler=pickle_module,
                                 delimiter='x',
                                 escape_char='y',
                                 quote_char=False,
                                 double_quote=False,
                                 newlines_in_values=True,
                                 ignore_empty_lines=False,
                                 invalid_row_handler=skip_handler)

    cls().validate()
    opts = cls()
    opts.delimiter = "\t"
    opts.validate()

    match = "ParseOptions: delimiter cannot be \\\\r or \\\\n"
    with pytest.raises(pa.ArrowInvalid, match=match):
        opts = cls()
        opts.delimiter = "\n"
        opts.validate()

    with pytest.raises(pa.ArrowInvalid, match=match):
        opts = cls()
        opts.delimiter = "\r"
        opts.validate()

    match = "ParseOptions: quote_char cannot be \\\\r or \\\\n"
    with pytest.raises(pa.ArrowInvalid, match=match):
        opts = cls()
        opts.quote_char = "\n"
        opts.validate()

    with pytest.raises(pa.ArrowInvalid, match=match):
        opts = cls()
        opts.quote_char = "\r"
        opts.validate()

    match = "ParseOptions: escape_char cannot be \\\\r or \\\\n"
    with pytest.raises(pa.ArrowInvalid, match=match):
        opts = cls()
        opts.escape_char = "\n"
        opts.validate()

    with pytest.raises(pa.ArrowInvalid, match=match):
        opts = cls()
        opts.escape_char = "\r"
        opts.validate()


def test_convert_options(pickle_module):
    cls = ConvertOptions
    opts = cls()

    check_options_class(
        cls, check_utf8=[True, False],
        strings_can_be_null=[False, True],
        quoted_strings_can_be_null=[True, False],
        decimal_point=['.', ','],
        include_columns=[[], ['def', 'abc']],
        include_missing_columns=[False, True],
        auto_dict_encode=[False, True],
        timestamp_parsers=[[], [ISO8601, '%y-%m']])

    check_options_class_pickling(
        cls, pickler=pickle_module,
        check_utf8=False,
        strings_can_be_null=True,
        quoted_strings_can_be_null=False,
        decimal_point=',',
        include_columns=['def', 'abc'],
        include_missing_columns=False,
        auto_dict_encode=True,
        timestamp_parsers=[ISO8601, '%y-%m'])

    with pytest.raises(ValueError):
        opts.decimal_point = '..'

    assert opts.auto_dict_max_cardinality > 0
    opts.auto_dict_max_cardinality = 99999
    assert opts.auto_dict_max_cardinality == 99999

    assert opts.column_types == {}
    # Pass column_types as mapping
    opts.column_types = {'b': pa.int16(), 'c': pa.float32()}
    assert opts.column_types == {'b': pa.int16(), 'c': pa.float32()}
    opts.column_types = {'v': 'int16', 'w': 'null'}
    assert opts.column_types == {'v': pa.int16(), 'w': pa.null()}
    # Pass column_types as schema
    schema = pa.schema([('a', pa.int32()), ('b', pa.string())])
    opts.column_types = schema
    assert opts.column_types == {'a': pa.int32(), 'b': pa.string()}
    # Pass column_types as sequence
    opts.column_types = [('x', pa.binary())]
    assert opts.column_types == {'x': pa.binary()}

    with pytest.raises(TypeError, match='DataType expected'):
        opts.column_types = {'a': None}
    with pytest.raises(TypeError):
        opts.column_types = 0

    assert isinstance(opts.null_values, list)
    assert '' in opts.null_values
    assert 'N/A' in opts.null_values
    opts.null_values = ['xxx', 'yyy']
    assert opts.null_values == ['xxx', 'yyy']

    assert isinstance(opts.true_values, list)
    opts.true_values = ['xxx', 'yyy']
    assert opts.true_values == ['xxx', 'yyy']

    assert isinstance(opts.false_values, list)
    opts.false_values = ['xxx', 'yyy']
    assert opts.false_values == ['xxx', 'yyy']

    assert opts.timestamp_parsers == []
    opts.timestamp_parsers = [ISO8601]
    assert opts.timestamp_parsers == [ISO8601]

    opts = cls(column_types={'a': pa.null()},
               null_values=['N', 'nn'], true_values=['T', 'tt'],
               false_values=['F', 'ff'], auto_dict_max_cardinality=999,
               timestamp_parsers=[ISO8601, '%Y-%m-%d'])
    assert opts.column_types == {'a': pa.null()}
    assert opts.null_values == ['N', 'nn']
    assert opts.false_values == ['F', 'ff']
    assert opts.true_values == ['T', 'tt']
    assert opts.auto_dict_max_cardinality == 999
    assert opts.timestamp_parsers == [ISO8601, '%Y-%m-%d']


def test_write_options():
    cls = WriteOptions
    opts = cls()

    check_options_class(
        cls, include_header=[True, False], delimiter=[',', '\t', '|'],
        quoting_style=['needed', 'none', 'all_valid'])

    assert opts.batch_size > 0
    opts.batch_size = 12345
    assert opts.batch_size == 12345

    opts = cls(batch_size=9876)
    assert opts.batch_size == 9876

    opts.validate()

    match = "WriteOptions: batch_size must be at least 1: 0"
    with pytest.raises(pa.ArrowInvalid, match=match):
        opts = cls()
        opts.batch_size = 0
        opts.validate()


class BaseTestCSV(abc.ABC):
    """Common tests which are shared by streaming and non streaming readers"""

    @abc.abstractmethod
    def read_bytes(self, b, **kwargs):
        """
        :param b: bytes to be parsed
        :param kwargs: arguments passed on to open the csv file
        :return: b parsed as a single RecordBatch
        """
        raise NotImplementedError

    @property
    @abc.abstractmethod
    def use_threads(self):
        """Whether this test is multi-threaded"""
        raise NotImplementedError

    @staticmethod
    def check_names(table, names):
        assert table.num_columns == len(names)
        assert table.column_names == names

    def test_header_skip_rows(self):
        rows = b"ab,cd\nef,gh\nij,kl\nmn,op\n"

        opts = ReadOptions()
        opts.skip_rows = 1
        table = self.read_bytes(rows, read_options=opts)
        self.check_names(table, ["ef", "gh"])
        assert table.to_pydict() == {
            "ef": ["ij", "mn"],
            "gh": ["kl", "op"],
        }

        opts.skip_rows = 3
        table = self.read_bytes(rows, read_options=opts)
        self.check_names(table, ["mn", "op"])
        assert table.to_pydict() == {
            "mn": [],
            "op": [],
        }

        opts.skip_rows = 4
        with pytest.raises(pa.ArrowInvalid):
            # Not enough rows
            table = self.read_bytes(rows, read_options=opts)

        # Can skip rows with a different number of columns
        rows = b"abcd\n,,,,,\nij,kl\nmn,op\n"
        opts.skip_rows = 2
        table = self.read_bytes(rows, read_options=opts)
        self.check_names(table, ["ij", "kl"])
        assert table.to_pydict() == {
            "ij": ["mn"],
            "kl": ["op"],
        }

        # Can skip all rows exactly when columns are given
        opts.skip_rows = 4
        opts.column_names = ['ij', 'kl']
        table = self.read_bytes(rows, read_options=opts)
        self.check_names(table, ["ij", "kl"])
        assert table.to_pydict() == {
            "ij": [],
            "kl": [],
        }

    def test_skip_rows_after_names(self):
        rows = b"ab,cd\nef,gh\nij,kl\nmn,op\n"

        opts = ReadOptions()
        opts.skip_rows_after_names = 1
        table = self.read_bytes(rows, read_options=opts)
        self.check_names(table, ["ab", "cd"])
        assert table.to_pydict() == {
            "ab": ["ij", "mn"],
            "cd": ["kl", "op"],
        }

        # Can skip exact number of rows
        opts.skip_rows_after_names = 3
        table = self.read_bytes(rows, read_options=opts)
        self.check_names(table, ["ab", "cd"])
        assert table.to_pydict() == {
            "ab": [],
            "cd": [],
        }

        # Can skip beyond all rows
        opts.skip_rows_after_names = 4
        table = self.read_bytes(rows, read_options=opts)
        self.check_names(table, ["ab", "cd"])
        assert table.to_pydict() == {
            "ab": [],
            "cd": [],
        }

        # Can skip rows with a different number of columns
        rows = b"abcd\n,,,,,\nij,kl\nmn,op\n"
        opts.skip_rows_after_names = 2
        opts.column_names = ["f0", "f1"]
        table = self.read_bytes(rows, read_options=opts)
        self.check_names(table, ["f0", "f1"])
        assert table.to_pydict() == {
            "f0": ["ij", "mn"],
            "f1": ["kl", "op"],
        }
        opts = ReadOptions()

        # Can skip rows with new lines in the value
        rows = b'ab,cd\n"e\nf","g\n\nh"\n"ij","k\nl"\nmn,op'
        opts.skip_rows_after_names = 2
        parse_opts = ParseOptions()
        parse_opts.newlines_in_values = True
        table = self.read_bytes(rows, read_options=opts,
                                parse_options=parse_opts)
        self.check_names(table, ["ab", "cd"])
        assert table.to_pydict() == {
            "ab": ["mn"],
            "cd": ["op"],
        }

        # Can skip rows when block ends in middle of quoted value
        opts.skip_rows_after_names = 2
        opts.block_size = 26
        table = self.read_bytes(rows, read_options=opts,
                                parse_options=parse_opts)
        self.check_names(table, ["ab", "cd"])
        assert table.to_pydict() == {
            "ab": ["mn"],
            "cd": ["op"],
        }
        opts = ReadOptions()

        # Can skip rows that are beyond the first block without lexer
        rows, expected = make_random_csv(num_cols=5, num_rows=1000)
        opts.skip_rows_after_names = 900
        opts.block_size = len(rows) / 11
        table = self.read_bytes(rows, read_options=opts)
        assert table.schema == expected.schema
        assert table.num_rows == 100
        table_dict = table.to_pydict()
        for name, values in expected.to_pydict().items():
            assert values[900:] == table_dict[name]

        # Can skip rows that are beyond the first block with lexer
        table = self.read_bytes(rows, read_options=opts,
                                parse_options=parse_opts)
        assert table.schema == expected.schema
        assert table.num_rows == 100
        table_dict = table.to_pydict()
        for name, values in expected.to_pydict().items():
            assert values[900:] == table_dict[name]

        # Skip rows and skip rows after names
        rows, expected = make_random_csv(num_cols=5, num_rows=200,
                                         write_names=False)
        opts = ReadOptions()
        opts.skip_rows = 37
        opts.skip_rows_after_names = 41
        opts.column_names = expected.schema.names
        table = self.read_bytes(rows, read_options=opts,
                                parse_options=parse_opts)
        assert table.schema == expected.schema
        assert (table.num_rows ==
                expected.num_rows - opts.skip_rows -
                opts.skip_rows_after_names)
        table_dict = table.to_pydict()
        for name, values in expected.to_pydict().items():
            assert (values[opts.skip_rows + opts.skip_rows_after_names:] ==
                    table_dict[name])

    def test_row_number_offset_in_errors(self):
        # Row numbers are only correctly counted in serial reads
        def format_msg(msg_format, row, *args):
            if self.use_threads:
                row_info = ""
            else:
                row_info = "Row #{}: ".format(row)
            return msg_format.format(row_info, *args)

        csv, _ = make_random_csv(4, 100, write_names=True)

        read_options = ReadOptions()
        read_options.block_size = len(csv) / 3
        convert_options = ConvertOptions()
        convert_options.column_types = {"a": pa.int32()}

        # Test without skip_rows and column names in the csv
        csv_bad_columns = csv + b"1,2\r\n"
        message_columns = format_msg("{}Expected 4 columns, got 2", 102)
        with pytest.raises(pa.ArrowInvalid, match=message_columns):
            self.read_bytes(csv_bad_columns,
                            read_options=read_options,
                            convert_options=convert_options)

        csv_bad_type = csv + b"a,b,c,d\r\n"
        message_value = format_msg(
            "In CSV column #0: {}"
            "CSV conversion error to int32: invalid value 'a'",
            102, csv)
        with pytest.raises(pa.ArrowInvalid, match=message_value):
            self.read_bytes(csv_bad_type,
                            read_options=read_options,
                            convert_options=convert_options)

        long_row = (b"this is a long row" * 15) + b",3\r\n"
        csv_bad_columns_long = csv + long_row
        message_long = format_msg("{}Expected 4 columns, got 2: {} ...", 102,
                                  long_row[0:96].decode("utf-8"))
        with pytest.raises(pa.ArrowInvalid, match=message_long):
            self.read_bytes(csv_bad_columns_long,
                            read_options=read_options,
                            convert_options=convert_options)

        # Test skipping rows after the names
        read_options.skip_rows_after_names = 47

        with pytest.raises(pa.ArrowInvalid, match=message_columns):
            self.read_bytes(csv_bad_columns,
                            read_options=read_options,
                            convert_options=convert_options)

        with pytest.raises(pa.ArrowInvalid, match=message_value):
            self.read_bytes(csv_bad_type,
                            read_options=read_options,
                            convert_options=convert_options)

        with pytest.raises(pa.ArrowInvalid, match=message_long):
            self.read_bytes(csv_bad_columns_long,
                            read_options=read_options,
                            convert_options=convert_options)

        read_options.skip_rows_after_names = 0

        # Test without skip_rows and column names not in the csv
        csv, _ = make_random_csv(4, 100, write_names=False)
        read_options.column_names = ["a", "b", "c", "d"]
        csv_bad_columns = csv + b"1,2\r\n"
        message_columns = format_msg("{}Expected 4 columns, got 2", 101)
        with pytest.raises(pa.ArrowInvalid, match=message_columns):
            self.read_bytes(csv_bad_columns,
                            read_options=read_options,
                            convert_options=convert_options)

        csv_bad_columns_long = csv + long_row
        message_long = format_msg("{}Expected 4 columns, got 2: {} ...", 101,
                                  long_row[0:96].decode("utf-8"))
        with pytest.raises(pa.ArrowInvalid, match=message_long):
            self.read_bytes(csv_bad_columns_long,
                            read_options=read_options,
                            convert_options=convert_options)

        csv_bad_type = csv + b"a,b,c,d\r\n"
        message_value = format_msg(
            "In CSV column #0: {}"
            "CSV conversion error to int32: invalid value 'a'",
            101)
        message_value = message_value.format(len(csv))
        with pytest.raises(pa.ArrowInvalid, match=message_value):
            self.read_bytes(csv_bad_type,
                            read_options=read_options,
                            convert_options=convert_options)

        # Test with skip_rows and column names not in the csv
        read_options.skip_rows = 23
        with pytest.raises(pa.ArrowInvalid, match=message_columns):
            self.read_bytes(csv_bad_columns,
                            read_options=read_options,
                            convert_options=convert_options)

        with pytest.raises(pa.ArrowInvalid, match=message_value):
            self.read_bytes(csv_bad_type,
                            read_options=read_options,
                            convert_options=convert_options)

    def test_invalid_row_handler(self, pickle_module):
        rows = b"a,b\nc\nd,e\nf,g,h\ni,j\n"
        parse_opts = ParseOptions()
        with pytest.raises(
                ValueError,
                match="Expected 2 columns, got 1: c"):
            self.read_bytes(rows, parse_options=parse_opts)

        # Skip requested
        parse_opts.invalid_row_handler = InvalidRowHandler('skip')
        table = self.read_bytes(rows, parse_options=parse_opts)
        assert table.to_pydict() == {
            'a': ["d", "i"],
            'b': ["e", "j"],
        }

        def row_num(x):
            return None if self.use_threads else x
        expected_rows = [
            InvalidRow(2, 1, row_num(2), "c"),
            InvalidRow(2, 3, row_num(4), "f,g,h"),
        ]
        assert parse_opts.invalid_row_handler.rows == expected_rows

        # Error requested
        parse_opts.invalid_row_handler = InvalidRowHandler('error')
        with pytest.raises(
                ValueError,
                match="Expected 2 columns, got 1: c"):
            self.read_bytes(rows, parse_options=parse_opts)
        expected_rows = [InvalidRow(2, 1, row_num(2), "c")]
        assert parse_opts.invalid_row_handler.rows == expected_rows

        # Test ser/de
        parse_opts.invalid_row_handler = InvalidRowHandler('skip')
        parse_opts = pickle_module.loads(pickle_module.dumps(parse_opts))

        table = self.read_bytes(rows, parse_options=parse_opts)
        assert table.to_pydict() == {
            'a': ["d", "i"],
            'b': ["e", "j"],
        }


class BaseCSVTableRead(BaseTestCSV):

    def read_csv(self, csv, *args, validate_full=True, **kwargs):
        """
        Reads the CSV file into memory using pyarrow's read_csv
        csv The CSV bytes
        args Positional arguments to be forwarded to pyarrow's read_csv
        validate_full Whether or not to fully validate the resulting table
        kwargs Keyword arguments to be forwarded to pyarrow's read_csv
        """
        assert isinstance(self.use_threads, bool)  # sanity check
        read_options = kwargs.setdefault('read_options', ReadOptions())
        read_options.use_threads = self.use_threads
        table = read_csv(csv, *args, **kwargs)
        table.validate(full=validate_full)
        return table

    def read_bytes(self, b, **kwargs):
        return self.read_csv(pa.py_buffer(b), **kwargs)

    def test_file_object(self):
        data = b"a,b\n1,2\n"
        expected_data = {'a': [1], 'b': [2]}
        bio = io.BytesIO(data)
        table = self.read_csv(bio)
        assert table.to_pydict() == expected_data
        # Text files not allowed
        sio = io.StringIO(data.decode())
        with pytest.raises(TypeError):
            self.read_csv(sio)

    def test_header(self):
        rows = b"abc,def,gh\n"
        table = self.read_bytes(rows)
        assert isinstance(table, pa.Table)
        self.check_names(table, ["abc", "def", "gh"])
        assert table.num_rows == 0

    def test_bom(self):
        rows = b"\xef\xbb\xbfa,b\n1,2\n"
        expected_data = {'a': [1], 'b': [2]}
        table = self.read_bytes(rows)
        assert table.to_pydict() == expected_data

    def test_one_chunk(self):
        # ARROW-7661: lack of newline at end of file should not produce
        # an additional chunk.
        rows = [b"a,b", b"1,2", b"3,4", b"56,78"]
        for line_ending in [b'\n', b'\r', b'\r\n']:
            for file_ending in [b'', line_ending]:
                data = line_ending.join(rows) + file_ending
                table = self.read_bytes(data)
                assert len(table.to_batches()) == 1
                assert table.to_pydict() == {
                    "a": [1, 3, 56],
                    "b": [2, 4, 78],
                }

    def test_header_column_names(self):
        rows = b"ab,cd\nef,gh\nij,kl\nmn,op\n"

        opts = ReadOptions()
        opts.column_names = ["x", "y"]
        table = self.read_bytes(rows, read_options=opts)
        self.check_names(table, ["x", "y"])
        assert table.to_pydict() == {
            "x": ["ab", "ef", "ij", "mn"],
            "y": ["cd", "gh", "kl", "op"],
        }

        opts.skip_rows = 3
        table = self.read_bytes(rows, read_options=opts)
        self.check_names(table, ["x", "y"])
        assert table.to_pydict() == {
            "x": ["mn"],
            "y": ["op"],
        }

        opts.skip_rows = 4
        table = self.read_bytes(rows, read_options=opts)
        self.check_names(table, ["x", "y"])
        assert table.to_pydict() == {
            "x": [],
            "y": [],
        }

        opts.skip_rows = 5
        with pytest.raises(pa.ArrowInvalid):
            # Not enough rows
            table = self.read_bytes(rows, read_options=opts)

        # Unexpected number of columns
        opts.skip_rows = 0
        opts.column_names = ["x", "y", "z"]
        with pytest.raises(pa.ArrowInvalid,
                           match="Expected 3 columns, got 2"):
            table = self.read_bytes(rows, read_options=opts)

        # Can skip rows with a different number of columns
        rows = b"abcd\n,,,,,\nij,kl\nmn,op\n"
        opts.skip_rows = 2
        opts.column_names = ["x", "y"]
        table = self.read_bytes(rows, read_options=opts)
        self.check_names(table, ["x", "y"])
        assert table.to_pydict() == {
            "x": ["ij", "mn"],
            "y": ["kl", "op"],
        }

    def test_header_autogenerate_column_names(self):
        rows = b"ab,cd\nef,gh\nij,kl\nmn,op\n"

        opts = ReadOptions()
        opts.autogenerate_column_names = True
        table = self.read_bytes(rows, read_options=opts)
        self.check_names(table, ["f0", "f1"])
        assert table.to_pydict() == {
            "f0": ["ab", "ef", "ij", "mn"],
            "f1": ["cd", "gh", "kl", "op"],
        }

        opts.skip_rows = 3
        table = self.read_bytes(rows, read_options=opts)
        self.check_names(table, ["f0", "f1"])
        assert table.to_pydict() == {
            "f0": ["mn"],
            "f1": ["op"],
        }

        # Not enough rows, impossible to infer number of columns
        opts.skip_rows = 4
        with pytest.raises(pa.ArrowInvalid):
            table = self.read_bytes(rows, read_options=opts)

    def test_include_columns(self):
        rows = b"ab,cd\nef,gh\nij,kl\nmn,op\n"

        convert_options = ConvertOptions()
        convert_options.include_columns = ['ab']
        table = self.read_bytes(rows, convert_options=convert_options)
        self.check_names(table, ["ab"])
        assert table.to_pydict() == {
            "ab": ["ef", "ij", "mn"],
        }

        # Order of include_columns is respected, regardless of CSV order
        convert_options.include_columns = ['cd', 'ab']
        table = self.read_bytes(rows, convert_options=convert_options)
        schema = pa.schema([('cd', pa.string()),
                            ('ab', pa.string())])
        assert table.schema == schema
        assert table.to_pydict() == {
            "cd": ["gh", "kl", "op"],
            "ab": ["ef", "ij", "mn"],
        }

        # Include a column not in the CSV file => raises by default
        convert_options.include_columns = ['xx', 'ab', 'yy']
        with pytest.raises(KeyError,
                           match="Column 'xx' in include_columns "
                                 "does not exist in CSV file"):
            self.read_bytes(rows, convert_options=convert_options)

    def test_include_missing_columns(self):
        rows = b"ab,cd\nef,gh\nij,kl\nmn,op\n"

        read_options = ReadOptions()
        convert_options = ConvertOptions()
        convert_options.include_columns = ['xx', 'ab', 'yy']
        convert_options.include_missing_columns = True
        table = self.read_bytes(rows, read_options=read_options,
                                convert_options=convert_options)
        schema = pa.schema([('xx', pa.null()),
                            ('ab', pa.string()),
                            ('yy', pa.null())])
        assert table.schema == schema
        assert table.to_pydict() == {
            "xx": [None, None, None],
            "ab": ["ef", "ij", "mn"],
            "yy": [None, None, None],
        }

        # Combining with `column_names`
        read_options.column_names = ["xx", "yy"]
        convert_options.include_columns = ["yy", "cd"]
        table = self.read_bytes(rows, read_options=read_options,
                                convert_options=convert_options)
        schema = pa.schema([('yy', pa.string()),
                            ('cd', pa.null())])
        assert table.schema == schema
        assert table.to_pydict() == {
            "yy": ["cd", "gh", "kl", "op"],
            "cd": [None, None, None, None],
        }

        # And with `column_types` as well
        convert_options.column_types = {"yy": pa.binary(),
                                        "cd": pa.int32()}
        table = self.read_bytes(rows, read_options=read_options,
                                convert_options=convert_options)
        schema = pa.schema([('yy', pa.binary()),
                            ('cd', pa.int32())])
        assert table.schema == schema
        assert table.to_pydict() == {
            "yy": [b"cd", b"gh", b"kl", b"op"],
            "cd": [None, None, None, None],
        }

    def test_simple_ints(self):
        # Infer integer columns
        rows = b"a,b,c\n1,2,3\n4,5,6\n"
        table = self.read_bytes(rows)
        schema = pa.schema([('a', pa.int64()),
                            ('b', pa.int64()),
                            ('c', pa.int64())])
        assert table.schema == schema
        assert table.to_pydict() == {
            'a': [1, 4],
            'b': [2, 5],
            'c': [3, 6],
        }

    def test_simple_varied(self):
        # Infer various kinds of data
        rows = b"a,b,c,d\n1,2,3,0\n4.0,-5,foo,True\n"
        table = self.read_bytes(rows)
        schema = pa.schema([('a', pa.float64()),
                            ('b', pa.int64()),
                            ('c', pa.string()),
                            ('d', pa.bool_())])
        assert table.schema == schema
        assert table.to_pydict() == {
            'a': [1.0, 4.0],
            'b': [2, -5],
            'c': ["3", "foo"],
            'd': [False, True],
        }

    def test_simple_nulls(self):
        # Infer various kinds of data, with nulls
        rows = (b"a,b,c,d,e,f\n"
                b"1,2,,,3,N/A\n"
                b"nan,-5,foo,,nan,TRUE\n"
                b"4.5,#N/A,nan,,\xff,false\n")
        table = self.read_bytes(rows)
        schema = pa.schema([('a', pa.float64()),
                            ('b', pa.int64()),
                            ('c', pa.string()),
                            ('d', pa.null()),
                            ('e', pa.binary()),
                            ('f', pa.bool_())])
        assert table.schema == schema
        assert table.to_pydict() == {
            'a': [1.0, None, 4.5],
            'b': [2, -5, None],
            'c': ["", "foo", "nan"],
            'd': [None, None, None],
            'e': [b"3", b"nan", b"\xff"],
            'f': [None, True, False],
        }

    def test_decimal_point(self):
        # Infer floats with a custom decimal point
        parse_options = ParseOptions(delimiter=';')
        rows = b"a;b\n1.25;2,5\nNA;-3\n-4;NA"

        table = self.read_bytes(rows, parse_options=parse_options)
        schema = pa.schema([('a', pa.float64()),
                            ('b', pa.string())])
        assert table.schema == schema
        assert table.to_pydict() == {
            'a': [1.25, None, -4.0],
            'b': ["2,5", "-3", "NA"],
        }

        convert_options = ConvertOptions(decimal_point=',')
        table = self.read_bytes(rows, parse_options=parse_options,
                                convert_options=convert_options)
        schema = pa.schema([('a', pa.string()),
                            ('b', pa.float64())])
        assert table.schema == schema
        assert table.to_pydict() == {
            'a': ["1.25", "NA", "-4"],
            'b': [2.5, -3.0, None],
        }

    def test_simple_timestamps(self):
        # Infer a timestamp column
        rows = (b"a,b,c\n"
                b"1970,1970-01-01 00:00:00,1970-01-01 00:00:00.123\n"
                b"1989,1989-07-14 01:00:00,1989-07-14 01:00:00.123456\n")
        table = self.read_bytes(rows)
        schema = pa.schema([('a', pa.int64()),
                            ('b', pa.timestamp('s')),
                            ('c', pa.timestamp('ns'))])
        assert table.schema == schema
        assert table.to_pydict() == {
            'a': [1970, 1989],
            'b': [datetime(1970, 1, 1), datetime(1989, 7, 14, 1)],
            'c': [datetime(1970, 1, 1, 0, 0, 0, 123000),
                  datetime(1989, 7, 14, 1, 0, 0, 123456)],
        }

    def test_timestamp_parsers(self):
        # Infer timestamps with custom parsers
        rows = b"a,b\n1970/01/01,1980-01-01 00\n1970/01/02,1980-01-02 00\n"
        opts = ConvertOptions()

        table = self.read_bytes(rows, convert_options=opts)
        schema = pa.schema([('a', pa.string()),
                            ('b', pa.timestamp('s'))])
        assert table.schema == schema
        assert table.to_pydict() == {
            'a': ['1970/01/01', '1970/01/02'],
            'b': [datetime(1980, 1, 1), datetime(1980, 1, 2)],
        }

        opts.timestamp_parsers = ['%Y/%m/%d']
        table = self.read_bytes(rows, convert_options=opts)
        schema = pa.schema([('a', pa.timestamp('s')),
                            ('b', pa.string())])
        assert table.schema == schema
        assert table.to_pydict() == {
            'a': [datetime(1970, 1, 1), datetime(1970, 1, 2)],
            'b': ['1980-01-01 00', '1980-01-02 00'],
        }

        opts.timestamp_parsers = ['%Y/%m/%d', ISO8601]
        table = self.read_bytes(rows, convert_options=opts)
        schema = pa.schema([('a', pa.timestamp('s')),
                            ('b', pa.timestamp('s'))])
        assert table.schema == schema
        assert table.to_pydict() == {
            'a': [datetime(1970, 1, 1), datetime(1970, 1, 2)],
            'b': [datetime(1980, 1, 1), datetime(1980, 1, 2)],
        }

    def test_dates(self):
        # Dates are inferred as date32 by default
        rows = b"a,b\n1970-01-01,1970-01-02\n1971-01-01,1971-01-02\n"
        table = self.read_bytes(rows)
        schema = pa.schema([('a', pa.date32()),
                            ('b', pa.date32())])
        assert table.schema == schema
        assert table.to_pydict() == {
            'a': [date(1970, 1, 1), date(1971, 1, 1)],
            'b': [date(1970, 1, 2), date(1971, 1, 2)],
        }

        # Can ask for date types explicitly
        opts = ConvertOptions()
        opts.column_types = {'a': pa.date32(), 'b': pa.date64()}
        table = self.read_bytes(rows, convert_options=opts)
        schema = pa.schema([('a', pa.date32()),
                            ('b', pa.date64())])
        assert table.schema == schema
        assert table.to_pydict() == {
            'a': [date(1970, 1, 1), date(1971, 1, 1)],
            'b': [date(1970, 1, 2), date(1971, 1, 2)],
        }

        # Can ask for timestamp types explicitly
        opts = ConvertOptions()
        opts.column_types = {'a': pa.timestamp('s'), 'b': pa.timestamp('ms')}
        table = self.read_bytes(rows, convert_options=opts)
        schema = pa.schema([('a', pa.timestamp('s')),
                            ('b', pa.timestamp('ms'))])
        assert table.schema == schema
        assert table.to_pydict() == {
            'a': [datetime(1970, 1, 1), datetime(1971, 1, 1)],
            'b': [datetime(1970, 1, 2), datetime(1971, 1, 2)],
        }

    def test_times(self):
        # Times are inferred as time32[s] by default
        from datetime import time

        rows = b"a,b\n12:34:56,12:34:56.789\n23:59:59,23:59:59.999\n"
        table = self.read_bytes(rows)
        # Column 'b' has subseconds, so cannot be inferred as time32[s]
        schema = pa.schema([('a', pa.time32('s')),
                            ('b', pa.string())])
        assert table.schema == schema
        assert table.to_pydict() == {
            'a': [time(12, 34, 56), time(23, 59, 59)],
            'b': ["12:34:56.789", "23:59:59.999"],
        }

        # Can ask for time types explicitly
        opts = ConvertOptions()
        opts.column_types = {'a': pa.time64('us'), 'b': pa.time32('ms')}
        table = self.read_bytes(rows, convert_options=opts)
        schema = pa.schema([('a', pa.time64('us')),
                            ('b', pa.time32('ms'))])
        assert table.schema == schema
        assert table.to_pydict() == {
            'a': [time(12, 34, 56), time(23, 59, 59)],
            'b': [time(12, 34, 56, 789000), time(23, 59, 59, 999000)],
        }

    def test_auto_dict_encode(self):
        opts = ConvertOptions(auto_dict_encode=True)
        rows = "a,b\nab,1\ncdé,2\ncdé,3\nab,4".encode()
        table = self.read_bytes(rows, convert_options=opts)
        schema = pa.schema([('a', pa.dictionary(pa.int32(), pa.string())),
                            ('b', pa.int64())])
        expected = {
            'a': ["ab", "cdé", "cdé", "ab"],
            'b': [1, 2, 3, 4],
        }
        assert table.schema == schema
        assert table.to_pydict() == expected

        opts.auto_dict_max_cardinality = 2
        table = self.read_bytes(rows, convert_options=opts)
        assert table.schema == schema
        assert table.to_pydict() == expected

        # Cardinality above max => plain-encoded
        opts.auto_dict_max_cardinality = 1
        table = self.read_bytes(rows, convert_options=opts)
        assert table.schema == pa.schema([('a', pa.string()),
                                          ('b', pa.int64())])
        assert table.to_pydict() == expected

        # With invalid UTF8, not checked
        opts.auto_dict_max_cardinality = 50
        opts.check_utf8 = False
        rows = b"a,b\nab,1\ncd\xff,2\nab,3"
        table = self.read_bytes(rows, convert_options=opts,
                                validate_full=False)
        assert table.schema == schema
        dict_values = table['a'].chunk(0).dictionary
        assert len(dict_values) == 2
        assert dict_values[0].as_py() == "ab"
        assert dict_values[1].as_buffer() == b"cd\xff"

        # With invalid UTF8, checked
        opts.check_utf8 = True
        table = self.read_bytes(rows, convert_options=opts)
        schema = pa.schema([('a', pa.dictionary(pa.int32(), pa.binary())),
                            ('b', pa.int64())])
        expected = {
            'a': [b"ab", b"cd\xff", b"ab"],
            'b': [1, 2, 3],
        }
        assert table.schema == schema
        assert table.to_pydict() == expected

    def test_custom_nulls(self):
        # Infer nulls with custom values
        opts = ConvertOptions(null_values=['Xxx', 'Zzz'])
        rows = b"""a,b,c,d\nZzz,"Xxx",1,2\nXxx,#N/A,,Zzz\n"""
        table = self.read_bytes(rows, convert_options=opts)
        schema = pa.schema([('a', pa.null()),
                            ('b', pa.string()),
                            ('c', pa.string()),
                            ('d', pa.int64())])
        assert table.schema == schema
        assert table.to_pydict() == {
            'a': [None, None],
            'b': ["Xxx", "#N/A"],
            'c': ["1", ""],
            'd': [2, None],
        }

        opts = ConvertOptions(null_values=['Xxx', 'Zzz'],
                              strings_can_be_null=True)
        table = self.read_bytes(rows, convert_options=opts)
        assert table.to_pydict() == {
            'a': [None, None],
            'b': [None, "#N/A"],
            'c': ["1", ""],
            'd': [2, None],
        }
        opts.quoted_strings_can_be_null = False
        table = self.read_bytes(rows, convert_options=opts)
        assert table.to_pydict() == {
            'a': [None, None],
            'b': ["Xxx", "#N/A"],
            'c': ["1", ""],
            'd': [2, None],
        }

        opts = ConvertOptions(null_values=[])
        rows = b"a,b\n#N/A,\n"
        table = self.read_bytes(rows, convert_options=opts)
        schema = pa.schema([('a', pa.string()),
                            ('b', pa.string())])
        assert table.schema == schema
        assert table.to_pydict() == {
            'a': ["#N/A"],
            'b': [""],
        }

    def test_custom_bools(self):
        # Infer booleans with custom values
        opts = ConvertOptions(true_values=['T', 'yes'],
                              false_values=['F', 'no'])
        rows = (b"a,b,c\n"
                b"True,T,t\n"
                b"False,F,f\n"
                b"True,yes,yes\n"
                b"False,no,no\n"
                b"N/A,N/A,N/A\n")
        table = self.read_bytes(rows, convert_options=opts)
        schema = pa.schema([('a', pa.string()),
                            ('b', pa.bool_()),
                            ('c', pa.string())])
        assert table.schema == schema
        assert table.to_pydict() == {
            'a': ["True", "False", "True", "False", "N/A"],
            'b': [True, False, True, False, None],
            'c': ["t", "f", "yes", "no", "N/A"],
        }

    def test_column_types(self):
        # Ask for specific column types in ConvertOptions
        opts = ConvertOptions(column_types={'b': 'float32',
                                            'c': 'string',
                                            'd': 'boolean',
                                            'e': pa.decimal128(11, 2),
                                            'zz': 'null'})
        rows = b"a,b,c,d,e\n1,2,3,true,1.0\n4,-5,6,false,0\n"
        table = self.read_bytes(rows, convert_options=opts)
        schema = pa.schema([('a', pa.int64()),
                            ('b', pa.float32()),
                            ('c', pa.string()),
                            ('d', pa.bool_()),
                            ('e', pa.decimal128(11, 2))])
        expected = {
            'a': [1, 4],
            'b': [2.0, -5.0],
            'c': ["3", "6"],
            'd': [True, False],
            'e': [Decimal("1.00"), Decimal("0.00")]
        }
        assert table.schema == schema
        assert table.to_pydict() == expected
        # Pass column_types as schema
        opts = ConvertOptions(
            column_types=pa.schema([('b', pa.float32()),
                                    ('c', pa.string()),
                                    ('d', pa.bool_()),
                                    ('e', pa.decimal128(11, 2)),
                                    ('zz', pa.bool_())]))
        table = self.read_bytes(rows, convert_options=opts)
        assert table.schema == schema
        assert table.to_pydict() == expected
        # One of the columns in column_types fails converting
        rows = b"a,b,c,d,e\n1,XXX,3,true,5\n4,-5,6,false,7\n"
        with pytest.raises(pa.ArrowInvalid) as exc:
            self.read_bytes(rows, convert_options=opts)
        err = str(exc.value)
        assert "In CSV column #1: " in err
        assert "CSV conversion error to float: invalid value 'XXX'" in err

    def test_column_types_dict(self):
        # Ask for dict-encoded column types in ConvertOptions
        column_types = [
            ('a', pa.dictionary(pa.int32(), pa.utf8())),
            ('b', pa.dictionary(pa.int32(), pa.int64())),
            ('c', pa.dictionary(pa.int32(), pa.decimal128(11, 2))),
            ('d', pa.dictionary(pa.int32(), pa.large_utf8()))]

        opts = ConvertOptions(column_types=dict(column_types))
        rows = (b"a,b,c,d\n"
                b"abc,123456,1.0,zz\n"
                b"defg,123456,0.5,xx\n"
                b"abc,N/A,1.0,xx\n")
        table = self.read_bytes(rows, convert_options=opts)

        schema = pa.schema(column_types)
        expected = {
            'a': ["abc", "defg", "abc"],
            'b': [123456, 123456, None],
            'c': [Decimal("1.00"), Decimal("0.50"), Decimal("1.00")],
            'd': ["zz", "xx", "xx"],
        }
        assert table.schema == schema
        assert table.to_pydict() == expected

        # Unsupported index type
        column_types[0] = ('a', pa.dictionary(pa.int8(), pa.utf8()))

        opts = ConvertOptions(column_types=dict(column_types))
        with pytest.raises(NotImplementedError):
            table = self.read_bytes(rows, convert_options=opts)

    def test_column_types_with_column_names(self):
        # When both `column_names` and `column_types` are given, names
        # in `column_types` should refer to names in `column_names`
        rows = b"a,b\nc,d\ne,f\n"
        read_options = ReadOptions(column_names=['x', 'y'])
        convert_options = ConvertOptions(column_types={'x': pa.binary()})
        table = self.read_bytes(rows, read_options=read_options,
                                convert_options=convert_options)
        schema = pa.schema([('x', pa.binary()),
                            ('y', pa.string())])
        assert table.schema == schema
        assert table.to_pydict() == {
            'x': [b'a', b'c', b'e'],
            'y': ['b', 'd', 'f'],
        }

    def test_no_ending_newline(self):
        # No \n after last line
        rows = b"a,b,c\n1,2,3\n4,5,6"
        table = self.read_bytes(rows)
        assert table.to_pydict() == {
            'a': [1, 4],
            'b': [2, 5],
            'c': [3, 6],
        }

    def test_trivial(self):
        # A bit pointless, but at least it shouldn't crash
        rows = b",\n\n"
        table = self.read_bytes(rows)
        assert table.to_pydict() == {'': []}

    def test_empty_lines(self):
        rows = b"a,b\n\r1,2\r\n\r\n3,4\r\n"
        table = self.read_bytes(rows)
        assert table.to_pydict() == {
            'a': [1, 3],
            'b': [2, 4],
        }
        parse_options = ParseOptions(ignore_empty_lines=False)
        table = self.read_bytes(rows, parse_options=parse_options)
        assert table.to_pydict() == {
            'a': [None, 1, None, 3],
            'b': [None, 2, None, 4],
        }
        read_options = ReadOptions(skip_rows=2)
        table = self.read_bytes(rows, parse_options=parse_options,
                                read_options=read_options)
        assert table.to_pydict() == {
            '1': [None, 3],
            '2': [None, 4],
        }

    def test_invalid_csv(self):
        # Various CSV errors
        rows = b"a,b,c\n1,2\n4,5,6\n"
        with pytest.raises(pa.ArrowInvalid, match="Expected 3 columns, got 2"):
            self.read_bytes(rows)
        rows = b"a,b,c\n1,2,3\n4"
        with pytest.raises(pa.ArrowInvalid, match="Expected 3 columns, got 1"):
            self.read_bytes(rows)
        for rows in [b"", b"\n", b"\r\n", b"\r", b"\n\n"]:
            with pytest.raises(pa.ArrowInvalid, match="Empty CSV file"):
                self.read_bytes(rows)

    def test_options_delimiter(self):
        rows = b"a;b,c\nde,fg;eh\n"
        table = self.read_bytes(rows)
        assert table.to_pydict() == {
            'a;b': ['de'],
            'c': ['fg;eh'],
        }
        opts = ParseOptions(delimiter=';')
        table = self.read_bytes(rows, parse_options=opts)
        assert table.to_pydict() == {
            'a': ['de,fg'],
            'b,c': ['eh'],
        }

    def test_small_random_csv(self):
        csv, expected = make_random_csv(num_cols=2, num_rows=10)
        table = self.read_bytes(csv)
        assert table.schema == expected.schema
        assert table.equals(expected)
        assert table.to_pydict() == expected.to_pydict()

    def test_stress_block_sizes(self):
        # Test a number of small block sizes to stress block stitching
        csv_base, expected = make_random_csv(num_cols=2, num_rows=500)
        block_sizes = [11, 12, 13, 17, 37, 111]
        csvs = [csv_base, csv_base.rstrip(b'\r\n')]
        for csv in csvs:
            for block_size in block_sizes:
                read_options = ReadOptions(block_size=block_size)
                table = self.read_bytes(csv, read_options=read_options)
                assert table.schema == expected.schema
                if not table.equals(expected):
                    # Better error output
                    assert table.to_pydict() == expected.to_pydict()

    def test_stress_convert_options_blowup(self):
        # ARROW-6481: A convert_options with a very large number of columns
        # should not blow memory and CPU time.
        try:
            clock = time.thread_time
        except AttributeError:
            clock = time.time
        num_columns = 10000
        col_names = ["K{}".format(i) for i in range(num_columns)]
        csv = make_empty_csv(col_names)
        t1 = clock()
        convert_options = ConvertOptions(
            column_types={k: pa.string() for k in col_names[::2]})
        table = self.read_bytes(csv, convert_options=convert_options)
        dt = clock() - t1
        # Check that processing time didn't blow up.
        # This is a conservative check (it takes less than 300 ms
        # in debug mode on my local machine).
        assert dt <= 10.0
        # Check result
        assert table.num_columns == num_columns
        assert table.num_rows == 0
        assert table.column_names == col_names

    def test_cancellation(self):
        if (threading.current_thread().ident !=
                threading.main_thread().ident):
            pytest.skip("test only works from main Python thread")
        # Skips test if not available
        raise_signal = util.get_raise_signal()
        signum = signal.SIGINT

        def signal_from_thread():
            # Give our workload a chance to start up
            time.sleep(0.2)
            raise_signal(signum)

        # We start with a small CSV reading workload and increase its size
        # until it's large enough to get an interruption during it, even in
        # release mode on fast machines.
        last_duration = 0.0
        workload_size = 100_000
        attempts = 0

        while last_duration < 5.0 and attempts < 10:
            print("workload size:", workload_size)
            large_csv = b"a,b,c\n" + b"1,2,3\n" * workload_size
            exc_info = None

            try:
                # We use a signal fd to reliably ensure that the signal
                # has been delivered to Python, regardless of how exactly
                # it was caught.
                with util.signal_wakeup_fd() as sigfd:
                    try:
                        t = threading.Thread(target=signal_from_thread)
                        t.start()
                        t1 = time.time()
                        try:
                            self.read_bytes(large_csv)
                        except KeyboardInterrupt as e:
                            exc_info = e
                            last_duration = time.time() - t1
                    finally:
                        # Wait for signal to arrive if it didn't already,
                        # to avoid getting a KeyboardInterrupt after the
                        # `except` block below.
                        select.select([sigfd], [], [sigfd], 10.0)

            except KeyboardInterrupt:
                # KeyboardInterrupt didn't interrupt `read_bytes` above.
                pass

            if exc_info is not None:
                # We managed to get `self.read_bytes` interrupted, see if it
                # was actually interrupted inside Arrow C++ or in the Python
                # scaffolding.
                if exc_info.__context__ is not None:
                    # Interrupted inside Arrow C++, we're satisfied now
                    break

            # Increase workload size to get a better chance
            workload_size = workload_size * 3

        if exc_info is None:
            pytest.fail("Failed to get an interruption during CSV reading")

        # Interruption should have arrived timely
        assert last_duration <= 1.0
        e = exc_info.__context__
        assert isinstance(e, pa.ArrowCancelled)
        assert e.signum == signum

    def test_cancellation_disabled(self):
        # ARROW-12622: reader would segfault when the cancelling signal
        # handler was not enabled (e.g. if disabled, or if not on the
        # main thread)
        t = threading.Thread(
            target=lambda: self.read_bytes(b"f64\n0.1"))
        t.start()
        t.join()


class TestSerialCSVTableRead(BaseCSVTableRead):
    @property
    def use_threads(self):
        return False


class TestThreadedCSVTableRead(BaseCSVTableRead):
    @property
    def use_threads(self):
        return True


class BaseStreamingCSVRead(BaseTestCSV):

    def open_csv(self, csv, *args, **kwargs):
        """
        Reads the CSV file into memory using pyarrow's open_csv
        csv The CSV bytes
        args Positional arguments to be forwarded to pyarrow's open_csv
        kwargs Keyword arguments to be forwarded to pyarrow's open_csv
        """
        read_options = kwargs.setdefault('read_options', ReadOptions())
        read_options.use_threads = self.use_threads
        return open_csv(csv, *args, **kwargs)

    def open_bytes(self, b, **kwargs):
        return self.open_csv(pa.py_buffer(b), **kwargs)

    def check_reader(self, reader, expected_schema, expected_data):
        assert reader.schema == expected_schema
        batches = list(reader)
        assert len(batches) == len(expected_data)
        for batch, expected_batch in zip(batches, expected_data):
            batch.validate(full=True)
            assert batch.schema == expected_schema
            assert batch.to_pydict() == expected_batch

    def read_bytes(self, b, **kwargs):
        return self.open_bytes(b, **kwargs).read_all()

    def test_file_object(self):
        data = b"a,b\n1,2\n3,4\n"
        expected_data = {'a': [1, 3], 'b': [2, 4]}
        bio = io.BytesIO(data)
        reader = self.open_csv(bio)
        expected_schema = pa.schema([('a', pa.int64()),
                                     ('b', pa.int64())])
        self.check_reader(reader, expected_schema, [expected_data])

    def test_header(self):
        rows = b"abc,def,gh\n"
        reader = self.open_bytes(rows)
        expected_schema = pa.schema([('abc', pa.null()),
                                     ('def', pa.null()),
                                     ('gh', pa.null())])
        self.check_reader(reader, expected_schema, [])

    def test_inference(self):
        # Inference is done on first block
        rows = b"a,b\n123,456\nabc,de\xff\ngh,ij\n"
        expected_schema = pa.schema([('a', pa.string()),
                                     ('b', pa.binary())])

        read_options = ReadOptions()
        read_options.block_size = len(rows)
        reader = self.open_bytes(rows, read_options=read_options)
        self.check_reader(reader, expected_schema,
                          [{'a': ['123', 'abc', 'gh'],
                            'b': [b'456', b'de\xff', b'ij']}])

        read_options.block_size = len(rows) - 1
        reader = self.open_bytes(rows, read_options=read_options)
        self.check_reader(reader, expected_schema,
                          [{'a': ['123', 'abc'],
                            'b': [b'456', b'de\xff']},
                           {'a': ['gh'],
                            'b': [b'ij']}])

    def test_inference_failure(self):
        # Inference on first block, then conversion failure on second block
        rows = b"a,b\n123,456\nabc,de\xff\ngh,ij\n"
        read_options = ReadOptions()
        read_options.block_size = len(rows) - 7
        reader = self.open_bytes(rows, read_options=read_options)
        expected_schema = pa.schema([('a', pa.int64()),
                                     ('b', pa.int64())])
        assert reader.schema == expected_schema
        assert reader.read_next_batch().to_pydict() == {
            'a': [123], 'b': [456]
        }
        # Second block
        with pytest.raises(ValueError,
                           match="CSV conversion error to int64"):
            reader.read_next_batch()
        # EOF
        with pytest.raises(StopIteration):
            reader.read_next_batch()

    def test_invalid_csv(self):
        # CSV errors on first block
        rows = b"a,b\n1,2,3\n4,5\n6,7\n"
        read_options = ReadOptions()
        read_options.block_size = 10
        with pytest.raises(pa.ArrowInvalid,
                           match="Expected 2 columns, got 3"):
            reader = self.open_bytes(
                rows, read_options=read_options)

        # CSV errors on second block
        rows = b"a,b\n1,2\n3,4,5\n6,7\n"
        read_options.block_size = 8
        reader = self.open_bytes(rows, read_options=read_options)
        assert reader.read_next_batch().to_pydict() == {'a': [1], 'b': [2]}
        with pytest.raises(pa.ArrowInvalid,
                           match="Expected 2 columns, got 3"):
            reader.read_next_batch()
        # Cannot continue after a parse error
        with pytest.raises(StopIteration):
            reader.read_next_batch()

    def test_options_delimiter(self):
        rows = b"a;b,c\nde,fg;eh\n"
        reader = self.open_bytes(rows)
        expected_schema = pa.schema([('a;b', pa.string()),
                                     ('c', pa.string())])
        self.check_reader(reader, expected_schema,
                          [{'a;b': ['de'],
                            'c': ['fg;eh']}])

        opts = ParseOptions(delimiter=';')
        reader = self.open_bytes(rows, parse_options=opts)
        expected_schema = pa.schema([('a', pa.string()),
                                     ('b,c', pa.string())])
        self.check_reader(reader, expected_schema,
                          [{'a': ['de,fg'],
                            'b,c': ['eh']}])

    def test_no_ending_newline(self):
        # No \n after last line
        rows = b"a,b,c\n1,2,3\n4,5,6"
        reader = self.open_bytes(rows)
        expected_schema = pa.schema([('a', pa.int64()),
                                     ('b', pa.int64()),
                                     ('c', pa.int64())])
        self.check_reader(reader, expected_schema,
                          [{'a': [1, 4],
                            'b': [2, 5],
                            'c': [3, 6]}])

    def test_empty_file(self):
        with pytest.raises(ValueError, match="Empty CSV file"):
            self.open_bytes(b"")

    def test_column_options(self):
        # With column_names
        rows = b"1,2,3\n4,5,6"
        read_options = ReadOptions()
        read_options.column_names = ['d', 'e', 'f']
        reader = self.open_bytes(rows, read_options=read_options)
        expected_schema = pa.schema([('d', pa.int64()),
                                     ('e', pa.int64()),
                                     ('f', pa.int64())])
        self.check_reader(reader, expected_schema,
                          [{'d': [1, 4],
                            'e': [2, 5],
                            'f': [3, 6]}])

        # With include_columns
        convert_options = ConvertOptions()
        convert_options.include_columns = ['f', 'e']
        reader = self.open_bytes(rows, read_options=read_options,
                                 convert_options=convert_options)
        expected_schema = pa.schema([('f', pa.int64()),
                                     ('e', pa.int64())])
        self.check_reader(reader, expected_schema,
                          [{'e': [2, 5],
                            'f': [3, 6]}])

        # With column_types
        convert_options.column_types = {'e': pa.string()}
        reader = self.open_bytes(rows, read_options=read_options,
                                 convert_options=convert_options)
        expected_schema = pa.schema([('f', pa.int64()),
                                     ('e', pa.string())])
        self.check_reader(reader, expected_schema,
                          [{'e': ["2", "5"],
                            'f': [3, 6]}])

        # Missing columns in include_columns
        convert_options.include_columns = ['g', 'f', 'e']
        with pytest.raises(
                KeyError,
                match="Column 'g' in include_columns does not exist"):
            reader = self.open_bytes(rows, read_options=read_options,
                                     convert_options=convert_options)

        convert_options.include_missing_columns = True
        reader = self.open_bytes(rows, read_options=read_options,
                                 convert_options=convert_options)
        expected_schema = pa.schema([('g', pa.null()),
                                     ('f', pa.int64()),
                                     ('e', pa.string())])
        self.check_reader(reader, expected_schema,
                          [{'g': [None, None],
                            'e': ["2", "5"],
                            'f': [3, 6]}])

        convert_options.column_types = {'e': pa.string(), 'g': pa.float64()}
        reader = self.open_bytes(rows, read_options=read_options,
                                 convert_options=convert_options)
        expected_schema = pa.schema([('g', pa.float64()),
                                     ('f', pa.int64()),
                                     ('e', pa.string())])
        self.check_reader(reader, expected_schema,
                          [{'g': [None, None],
                            'e': ["2", "5"],
                            'f': [3, 6]}])

    def test_encoding(self):
        # latin-1 (invalid utf-8)
        rows = b"a,b\nun,\xe9l\xe9phant"
        read_options = ReadOptions()
        reader = self.open_bytes(rows, read_options=read_options)
        expected_schema = pa.schema([('a', pa.string()),
                                     ('b', pa.binary())])
        self.check_reader(reader, expected_schema,
                          [{'a': ["un"],
                            'b': [b"\xe9l\xe9phant"]}])

        read_options.encoding = 'latin1'
        reader = self.open_bytes(rows, read_options=read_options)
        expected_schema = pa.schema([('a', pa.string()),
                                     ('b', pa.string())])
        self.check_reader(reader, expected_schema,
                          [{'a': ["un"],
                            'b': ["éléphant"]}])

        # utf-16
        rows = (b'\xff\xfea\x00,\x00b\x00\n\x00u\x00n\x00,'
                b'\x00\xe9\x00l\x00\xe9\x00p\x00h\x00a\x00n\x00t\x00')
        read_options.encoding = 'utf16'
        reader = self.open_bytes(rows, read_options=read_options)
        expected_schema = pa.schema([('a', pa.string()),
                                     ('b', pa.string())])
        self.check_reader(reader, expected_schema,
                          [{'a': ["un"],
                            'b': ["éléphant"]}])

    def test_small_random_csv(self):
        csv, expected = make_random_csv(num_cols=2, num_rows=10)
        reader = self.open_bytes(csv)
        table = reader.read_all()
        assert table.schema == expected.schema
        assert table.equals(expected)
        assert table.to_pydict() == expected.to_pydict()

    def test_stress_block_sizes(self):
        # Test a number of small block sizes to stress block stitching
        csv_base, expected = make_random_csv(num_cols=2, num_rows=500)
        block_sizes = [19, 21, 23, 26, 37, 111]
        csvs = [csv_base, csv_base.rstrip(b'\r\n')]
        for csv in csvs:
            for block_size in block_sizes:
                # Need at least two lines for type inference
                assert csv[:block_size].count(b'\n') >= 2
                read_options = ReadOptions(block_size=block_size)
                reader = self.open_bytes(
                    csv, read_options=read_options)
                table = reader.read_all()
                assert table.schema == expected.schema
                if not table.equals(expected):
                    # Better error output
                    assert table.to_pydict() == expected.to_pydict()

    def test_batch_lifetime(self):
        gc.collect()
        old_allocated = pa.total_allocated_bytes()

        # Memory occupation should not grow with CSV file size
        def check_one_batch(reader, expected):
            batch = reader.read_next_batch()
            assert batch.to_pydict() == expected

        rows = b"10,11\n12,13\n14,15\n16,17\n"
        read_options = ReadOptions()
        read_options.column_names = ['a', 'b']
        read_options.block_size = 6
        reader = self.open_bytes(rows, read_options=read_options)
        check_one_batch(reader, {'a': [10], 'b': [11]})
        allocated_after_first_batch = pa.total_allocated_bytes()
        check_one_batch(reader, {'a': [12], 'b': [13]})
        assert pa.total_allocated_bytes() <= allocated_after_first_batch
        check_one_batch(reader, {'a': [14], 'b': [15]})
        assert pa.total_allocated_bytes() <= allocated_after_first_batch
        check_one_batch(reader, {'a': [16], 'b': [17]})
        assert pa.total_allocated_bytes() <= allocated_after_first_batch
        with pytest.raises(StopIteration):
            reader.read_next_batch()
        assert pa.total_allocated_bytes() == old_allocated
        reader = None
        assert pa.total_allocated_bytes() == old_allocated

    def test_header_skip_rows(self):
        super().test_header_skip_rows()

        rows = b"ab,cd\nef,gh\nij,kl\nmn,op\n"

        # Skipping all rows immediately results in end of iteration
        opts = ReadOptions()
        opts.skip_rows = 4
        opts.column_names = ['ab', 'cd']
        reader = self.open_bytes(rows, read_options=opts)
        with pytest.raises(StopIteration):
            assert reader.read_next_batch()

    def test_skip_rows_after_names(self):
        super().test_skip_rows_after_names()

        rows = b"ab,cd\nef,gh\nij,kl\nmn,op\n"

        # Skipping all rows immediately results in end of iteration
        opts = ReadOptions()
        opts.skip_rows_after_names = 3
        reader = self.open_bytes(rows, read_options=opts)
        with pytest.raises(StopIteration):
            assert reader.read_next_batch()

        # Skipping beyond all rows immediately results in end of iteration
        opts.skip_rows_after_names = 99999
        reader = self.open_bytes(rows, read_options=opts)
        with pytest.raises(StopIteration):
            assert reader.read_next_batch()


class TestSerialStreamingCSVRead(BaseStreamingCSVRead):
    @property
    def use_threads(self):
        return False


class TestThreadedStreamingCSVRead(BaseStreamingCSVRead):
    @property
    def use_threads(self):
        return True


class BaseTestCompressedCSVRead:

    def setUp(self):
        self.tmpdir = tempfile.mkdtemp(prefix='arrow-csv-test-')

    def tearDown(self):
        shutil.rmtree(self.tmpdir)

    def read_csv(self, csv_path):
        try:
            return read_csv(csv_path)
        except pa.ArrowNotImplementedError as e:
            pytest.skip(str(e))

    def test_random_csv(self):
        csv, expected = make_random_csv(num_cols=2, num_rows=100)
        csv_path = os.path.join(self.tmpdir, self.csv_filename)
        self.write_file(csv_path, csv)
        table = self.read_csv(csv_path)
        table.validate(full=True)
        assert table.schema == expected.schema
        assert table.equals(expected)
        assert table.to_pydict() == expected.to_pydict()


class TestGZipCSVRead(BaseTestCompressedCSVRead, unittest.TestCase):
    csv_filename = "compressed.csv.gz"

    def write_file(self, path, contents):
        with gzip.open(path, 'wb', 3) as f:
            f.write(contents)

    def test_concatenated(self):
        # ARROW-5974
        csv_path = os.path.join(self.tmpdir, self.csv_filename)
        with gzip.open(csv_path, 'wb', 3) as f:
            f.write(b"ab,cd\nef,gh\n")
        with gzip.open(csv_path, 'ab', 3) as f:
            f.write(b"ij,kl\nmn,op\n")
        table = self.read_csv(csv_path)
        assert table.to_pydict() == {
            'ab': ['ef', 'ij', 'mn'],
            'cd': ['gh', 'kl', 'op'],
        }


class TestBZ2CSVRead(BaseTestCompressedCSVRead, unittest.TestCase):
    csv_filename = "compressed.csv.bz2"

    def write_file(self, path, contents):
        with bz2.BZ2File(path, 'w') as f:
            f.write(contents)


def test_read_csv_does_not_close_passed_file_handles():
    # ARROW-4823
    buf = io.BytesIO(b"a,b,c\n1,2,3\n4,5,6")
    read_csv(buf)
    assert not buf.closed


def test_write_read_round_trip():
    t = pa.Table.from_arrays([[1, 2, 3], ["a", "b", "c"]], ["c1", "c2"])
    record_batch = t.to_batches(max_chunksize=4)[0]
    for data in [t, record_batch]:
        # Test with header
        buf = io.BytesIO()
        write_csv(data, buf, WriteOptions(include_header=True))
        buf.seek(0)
        assert t == read_csv(buf)

        # Test without header
        buf = io.BytesIO()
        write_csv(data, buf, WriteOptions(include_header=False))
        buf.seek(0)

        read_options = ReadOptions(column_names=t.column_names)
        assert t == read_csv(buf, read_options=read_options)

    # Test with writer
    for read_options, parse_options, write_options in [
        (None, None, WriteOptions(include_header=True)),
        (ReadOptions(column_names=t.column_names), None,
         WriteOptions(include_header=False)),
        (None, ParseOptions(delimiter='|'),
         WriteOptions(include_header=True, delimiter='|')),
        (ReadOptions(column_names=t.column_names),
         ParseOptions(delimiter='\t'),
         WriteOptions(include_header=False, delimiter='\t')),
    ]:
        buf = io.BytesIO()
        with CSVWriter(buf, t.schema, write_options=write_options) as writer:
            writer.write_table(t)
        buf.seek(0)
        assert t == read_csv(buf, read_options=read_options,
                             parse_options=parse_options)
        buf = io.BytesIO()
        with CSVWriter(buf, t.schema, write_options=write_options) as writer:
            for batch in t.to_batches(max_chunksize=1):
                writer.write_batch(batch)
        buf.seek(0)
        assert t == read_csv(buf, read_options=read_options,
                             parse_options=parse_options)


def test_write_quoting_style():
    t = pa.Table.from_arrays([[1, 2, None], ["a", None, "c"]], ["c1", "c2"])
    buf = io.BytesIO()
    for write_options, res in [
        (WriteOptions(quoting_style='none'), b'"c1","c2"\n1,a\n2,\n,c\n'),
        (WriteOptions(), b'"c1","c2"\n1,"a"\n2,\n,"c"\n'),
        (WriteOptions(quoting_style='all_valid'),
         b'"c1","c2"\n"1","a"\n"2",\n,"c"\n'),
    ]:
        with CSVWriter(buf, t.schema, write_options=write_options) as writer:
            writer.write_table(t)
        assert buf.getvalue() == res
        buf.seek(0)

    # Test writing special characters with different quoting styles
    t = pa.Table.from_arrays([[",", "\""]], ["c1"])
    buf = io.BytesIO()
    for write_options, res in [
        (WriteOptions(quoting_style='needed'), b'"c1"\n","\n""""\n'),
        (WriteOptions(quoting_style='none'), pa.lib.ArrowInvalid),
    ]:
        with CSVWriter(buf, t.schema, write_options=write_options) as writer:
            try:
                writer.write_table(t)
            except Exception as e:
                # This will trigger when we try to write a comma (,)
                # without quotes, which is invalid
<<<<<<< HEAD
                assert type(e) is res
=======
                assert isinstance(e, res)
>>>>>>> 9e2d4aa2
                break
        assert buf.getvalue() == res
        buf.seek(0)


def test_read_csv_reference_cycle():
    # ARROW-13187
    def inner():
        buf = io.BytesIO(b"a,b,c\n1,2,3\n4,5,6")
        table = read_csv(buf)
        return weakref.ref(table)

    with util.disabled_gc():
        wr = inner()
        assert wr() is None


@pytest.mark.parametrize("type_factory", (
    lambda: pa.decimal128(20, 1),
    lambda: pa.decimal128(38, 15),
    lambda: pa.decimal256(20, 1),
    lambda: pa.decimal256(76, 10),
))
def test_write_csv_decimal(tmpdir, type_factory):
    type = type_factory()
    table = pa.table({"col": pa.array([1, 2]).cast(type)})

    write_csv(table, tmpdir / "out.csv")
    out = read_csv(tmpdir / "out.csv")

    assert out.column('col').cast(type) == table.column('col')


@pytest.mark.parametrize("data_size", (
    int(1E2),
    int(1E4),
    int(1E6)
))
def test_large_binary_write_to_csv(tmpdir, data_size):
    file_name = tmpdir / "fixedsize_"+str(data_size)+".csv"

    nparr = np.frombuffer(np.random.randint(65, 91, data_size, 'u1'), 'S4')

    fixed_arr = pa.array(nparr, pa.binary(4))
    fixed_table = pa.Table.from_arrays([fixed_arr], names=['fixedsize'])
    fixed_table = fixed_table.combine_chunks()

    write_options = WriteOptions(include_header=True, batch_size=2048,
                                 delimiter='|')
    write_csv(fixed_table, file_name, write_options=write_options)

    assert os.path.exists(file_name)

    parse_options = ParseOptions(delimiter="|")
    convert_options = ConvertOptions(column_types={"fixedsize": pa.binary(4)})
    read_options = ReadOptions(block_size=2048)

    res_table = read_csv(file_name, parse_options=parse_options,
                         convert_options=convert_options,
                         read_options=read_options)
    res_table = res_table.combine_chunks()

    assert res_table.column(0).chunks[0] == fixed_table.column(0).chunks[0]<|MERGE_RESOLUTION|>--- conflicted
+++ resolved
@@ -1938,11 +1938,7 @@
             except Exception as e:
                 # This will trigger when we try to write a comma (,)
                 # without quotes, which is invalid
-<<<<<<< HEAD
-                assert type(e) is res
-=======
                 assert isinstance(e, res)
->>>>>>> 9e2d4aa2
                 break
         assert buf.getvalue() == res
         buf.seek(0)
